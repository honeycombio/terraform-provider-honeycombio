package honeycombio

import (
	"os"
	"testing"

	"github.com/hashicorp/terraform-plugin-sdk/v2/helper/schema"
	honeycombio "github.com/honeycombio/terraform-provider-honeycombio/client"
	"github.com/joho/godotenv"
)

func init() {
	// load environment values from a .env, if available
	_ = godotenv.Load("../.env")
}

func testAccPreCheck(t *testing.T) func() {
	return func() {
		if _, ok := os.LookupEnv("HONEYCOMB_API_KEY"); !ok {
			t.Fatalf("environment variable HONEYCOMB_API_KEY must be set to run acceptance tests")
		}
		if _, ok := os.LookupEnv("HONEYCOMB_DATASET"); !ok {
			t.Fatalf("environment variable HONEYCOMB_DATASET must be set to run acceptance tests")
		}
	}
}

var testAccProviderFactories = map[string]func() (*schema.Provider, error){
	"honeycombio": func() (*schema.Provider, error) {
		return Provider(), nil
	},
}

func testAccClient(t *testing.T) *honeycombio.Client {
	cfg := &honeycombio.Config{
		APIKey: os.Getenv("HONEYCOMB_API_KEY"),
	}
	c, err := honeycombio.NewClient(cfg)
	if err != nil {
		t.Fatalf("could not initialize honeycombio.Client: %v", err)
	}
	return c
}

func testAccDataset() string {
<<<<<<< HEAD
	return os.Getenv("HONEYCOMBIO_DATASET")
}

func testAccDatasetWithArgs(createArgs honeycombio.DatasetCreateArgs) honeycombio.Dataset {
	dataset := honeycombio.Dataset{
		Name:            os.Getenv("HONEYCOMBIO_DATASET"),
		Description:     &createArgs.Description,
		ExpandJSONDepth: &createArgs.ExpandJSONDepth,
	}
	return dataset
=======
	return os.Getenv("HONEYCOMB_DATASET")
>>>>>>> b9d024ea
}<|MERGE_RESOLUTION|>--- conflicted
+++ resolved
@@ -43,8 +43,7 @@
 }
 
 func testAccDataset() string {
-<<<<<<< HEAD
-	return os.Getenv("HONEYCOMBIO_DATASET")
+	return os.Getenv("HONEYCOMB_DATASET")
 }
 
 func testAccDatasetWithArgs(createArgs honeycombio.DatasetCreateArgs) honeycombio.Dataset {
@@ -54,7 +53,4 @@
 		ExpandJSONDepth: &createArgs.ExpandJSONDepth,
 	}
 	return dataset
-=======
-	return os.Getenv("HONEYCOMB_DATASET")
->>>>>>> b9d024ea
 }
--- conflicted
+++ resolved
@@ -34,13 +34,12 @@
 				Type:     schema.TypeString,
 				Computed: true,
 			},
-<<<<<<< HEAD
 			"expand_json_depth": {
 				Type:         schema.TypeInt,
 				Optional:     true,
 				ForceNew:     false,
 				ValidateFunc: validation.IntBetween(0, 10),
-=======
+			},
 			"created_at": {
 				Type:     schema.TypeString,
 				Computed: true,
@@ -52,7 +51,6 @@
 				Computed: true,
 				Required: false,
 				Optional: false,
->>>>>>> d0f2baf9
 			},
 		},
 	}

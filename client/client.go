--- conflicted
+++ resolved
@@ -62,13 +62,13 @@
 	userAgent  string
 	httpClient *http.Client
 
-<<<<<<< HEAD
 	Boards             Boards
 	Columns            Columns
 	Datasets           Datasets
 	DatasetDefinitions DatasetDefinitions
 	DerivedColumns     DerivedColumns
 	Markers            Markers
+	MarkerSettings   MarkerSettings  
 	Queries            Queries
 	QueryAnnotations   QueryAnnotations
 	QueryResults       QueryResults
@@ -76,21 +76,6 @@
 	SLOs               SLOs
 	BurnAlerts         BurnAlerts
 	Recipients         Recipients
-=======
-	Boards           Boards
-	Columns          Columns
-	Datasets         Datasets
-	DerivedColumns   DerivedColumns
-	Markers          Markers
-	MarkerSettings   MarkerSettings
-	Queries          Queries
-	QueryAnnotations QueryAnnotations
-	QueryResults     QueryResults
-	Triggers         Triggers
-	SLOs             SLOs
-	BurnAlerts       BurnAlerts
-	Recipients       Recipients
->>>>>>> 1cb25186
 }
 
 // NewClient creates a new Honeycomb API client.

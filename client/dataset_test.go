package client

import (
	"context"
	"testing"

	"github.com/stretchr/testify/assert"
)

func TestDatasets(t *testing.T) {
	ctx := context.Background()

	c := newTestClient(t)
	datasetName := testDataset(t)

	currentDataset := &Dataset{
		Name: datasetName,
		Slug: urlEncodeDataset(datasetName),
	}

<<<<<<< HEAD
	updatedDescription := "buzzing with data"
	updatedExpandJSONDepth := 3

	// create a new dataset with the parameters above
	t.Run("Create", func(t *testing.T) {
		d, err := c.Datasets.Create(ctx, currentDataset)
		assert.NoError(t, err)
		assert.NotNil(t, d.LastWrittenAt, "last written at is empty")
		assert.NotNil(t, d.CreatedAt, "created at is empty")
		// copy dynamic fields before asserting - will be skipped if expected dataset not found
		if d.Name == currentDataset.Name {
			currentDataset.LastWrittenAt = d.LastWrittenAt
			currentDataset.CreatedAt = d.CreatedAt
		}
		assert.Equal(t, *currentDataset, *d)
	})

=======
>>>>>>> 96643962
	t.Run("List", func(t *testing.T) {
		d, err := c.Datasets.List(ctx)

		assert.NoError(t, err)

		for _, dataset := range d {
			assert.NotNil(t, dataset.LastWrittenAt, "last written at is empty")
			assert.NotNil(t, dataset.CreatedAt, "created at is empty")
			// copy dynamic fields before asserting - will be skipped if expected dataset not found
			if dataset.Name == currentDataset.Name {
				currentDataset.LastWrittenAt = dataset.LastWrittenAt
				currentDataset.CreatedAt = dataset.CreatedAt
			}
		}
		assert.Contains(t, d, *currentDataset, "could not find current dataset with List")
	})

	t.Run("Get", func(t *testing.T) {
		d, err := c.Datasets.Get(ctx, currentDataset.Slug)

		assert.NoError(t, err)

		assert.NotNil(t, d.LastWrittenAt, "last written at is empty")
		assert.NotNil(t, d.CreatedAt, "created at is empty")
		// copy dynamic fields before asserting equality
		d.LastWrittenAt = currentDataset.LastWrittenAt
		d.CreatedAt = currentDataset.CreatedAt

		assert.Equal(t, *currentDataset, *d)
	})

	t.Run("Get_notFound", func(t *testing.T) {
		_, err := c.Datasets.Get(ctx, "does-not-exist")

		assert.Equal(t, ErrNotFound, err)
	})

	t.Run("Create", func(t *testing.T) {
		createDataset := &Dataset{
			Name: datasetName,
		}
		d, err := c.Datasets.Create(ctx, createDataset)

		assert.NoError(t, err)

		assert.NotNil(t, d.LastWrittenAt, "last written at is empty")
		assert.NotNil(t, d.CreatedAt, "created at is empty")
		// copy dynamic fields before asserting equality
		d.LastWrittenAt = currentDataset.LastWrittenAt
		d.CreatedAt = currentDataset.CreatedAt

		assert.Equal(t, currentDataset, d)
	})

	t.Run("Update", func(t *testing.T) {
		updatedDescription := "buzzing with data"
		updatedExpandJSONDepth := 3

		updateDataset := &Dataset{
			Name:            datasetName,
			Description:     updatedDescription,
			ExpandJSONDepth: updatedExpandJSONDepth,
		}
		t.Cleanup(func() {
			// revert updated fields to defaults after the test run
			c.Datasets.Update(ctx, &Dataset{Name: datasetName})
		})
		d, err := c.Datasets.Update(ctx, updateDataset)
		assert.NoError(t, err)
		assert.Equal(t, d.Description, updatedDescription)
		assert.Equal(t, d.ExpandJSONDepth, updatedExpandJSONDepth)
	})
}<|MERGE_RESOLUTION|>--- conflicted
+++ resolved
@@ -18,10 +18,6 @@
 		Slug: urlEncodeDataset(datasetName),
 	}
 
-<<<<<<< HEAD
-	updatedDescription := "buzzing with data"
-	updatedExpandJSONDepth := 3
-
 	// create a new dataset with the parameters above
 	t.Run("Create", func(t *testing.T) {
 		d, err := c.Datasets.Create(ctx, currentDataset)
@@ -36,8 +32,6 @@
 		assert.Equal(t, *currentDataset, *d)
 	})
 
-=======
->>>>>>> 96643962
 	t.Run("List", func(t *testing.T) {
 		d, err := c.Datasets.List(ctx)
 

--- conflicted
+++ resolved
@@ -50,12 +50,7 @@
 				Op:    TriggerThresholdOpGreaterThan,
 				Value: 10000,
 			},
-<<<<<<< HEAD
 			Recipients: []Recipient{
-=======
-			AlertType: "on_change",
-			Recipients: []TriggerRecipient{
->>>>>>> b2760326
 				{
 					Type:   RecipientTypeEmail,
 					Target: "hello@example.com",
